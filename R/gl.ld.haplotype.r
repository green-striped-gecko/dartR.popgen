--- conflicted
+++ resolved
@@ -755,13 +755,9 @@
           snp_pos <- target_snp
           snp_fin[which(snp_fin$snp %in% target_snp),"colorL"] <- "red"
         }
-<<<<<<< HEAD
         
         if(snp_pos){
-        
-=======
         y<- NA
->>>>>>> 9a1e8b0f
         p_pos <- ggplot(snp_fin, aes(x = order, y = y, group = snp)) +
           geom_line(color= snp_fin$colorL) +
           theme(
